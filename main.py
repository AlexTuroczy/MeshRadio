--- conflicted
+++ resolved
@@ -9,18 +9,7 @@
 def main():
     env = Map(
         100, 100, 6, (50, 50),
-<<<<<<< HEAD
         init_positions=CLOSE_START,
-=======
-        init_positions = [
-            (48, 50),
-            (51, 49),
-            (50.5, 52),
-            (49.5, 48),
-            (52, 51),
-            (47, 49),
-        ],
->>>>>>> 72bee453
         targets=[(90, 10), (10, 90), (80, 50)],
         altitude_centers=[[20, 20], [70, 70], [40, 80]],
         sigmas=[20,20]
