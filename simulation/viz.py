--- conflicted
+++ resolved
@@ -43,13 +43,8 @@
 from typing import Callable, Optional, Tuple
 
 import matplotlib.pyplot as plt
-<<<<<<< HEAD
-import matplotlib
-matplotlib.use('TkAgg')
-=======
 import matplotlib.image as mpimg
 import matplotlib.offsetbox as ob
->>>>>>> 72bee453
 import numpy as np
 
 # ---------------------------------------------------------------------
