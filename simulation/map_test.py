import unittest

from map import Map

import math
<<<<<<< HEAD
import scipy
import numpy as np
=======
import numpy.testing as npt
>>>>>>> f36ae1e7

from constants import DEFAULT_RADIO_RADIUS


class MapTestCase(unittest.TestCase):

    def test_create(self):
        map = Map(10, 10, 5, (0,0))
        
    def test_create_positions(self):
        map = Map(10, 10, 5, (0,0), [(1,1), (2,2), (3,3), (4,4), (5,5)])

        for i in range(5):
            npt.assert_array_equal(map.get_tank_pos(i), [i+1,i+1])
            self.assertEqual(map.get_tank_radius(i), DEFAULT_RADIO_RADIUS)

    def test_set_position(self):
        map = Map(10, 10, 5, (0,0), [(1,1), (2,2), (3,3), (4,4), (5,5)])

        map.set_tank_pos(3, 9, 5)

        npt.assert_array_equal(map.get_tank_pos(3), [9,5])

    def test_get_distance(self):
        map = Map(10, 10, 5, (0,0), [(1,1), (2,2), (3,3), (4,4), (5,5)])

        self.assertAlmostEqual(map.get_tank_distance(0, 1), math.sqrt(2))
        

    def test_get_tank_altitude(self):

        map = Map(10, 10, 5, (0,0), [(1,1.2), (2.4,2), (3,3), (4,4.1), (5,5)])

        for i in range(5):
            map.set_altitude(i+1, i+1, i)

        for i in range(5):
            self.assertAlmostEqual(map.get_tank_altitude(i), i)

<<<<<<< HEAD
    def test_get_tank_altitude_with_gaussian(self):
        tank_positions = [(1,1.2), (2.4,2), (3,3), (4,4.1), (5,5)]
        center = [(0,0)]
        map = Map(10, 10, 5, (0,0), tank_positions, altitude_centers=center)

        rv = scipy.stats.multivariate_normal(mean=center[0], cov=map.sigma)
        for i in range(5):
            pos = self._round(tank_positions[i])
            self.assertAlmostEqual(map.get_tank_altitude(i), rv.pdf(np.array(pos)) * map.scale)

        center = [(0, 0), (2,2)]
        map = Map(10, 10, 5, (0, 0), tank_positions, altitude_centers=center)

        rv1 = scipy.stats.multivariate_normal(mean=center[0], cov=map.sigma)
        rv2 = scipy.stats.multivariate_normal(mean=center[1], cov=map.sigma)
        for i in range(5):
            pos = self._round(tank_positions[i])
            self.assertAlmostEqual(map.get_tank_altitude(i), (rv1.pdf(np.array((pos))) + rv2.pdf(np.array(pos))) * map.scale)

    def _round(self, tup):
        return (round(tup[0]), round(tup[1]))
=======
    def test_get_tank_dict(self):
        map = Map(10, 10, 5, (0,0), [(1,1.2), (2.4,2), (3,3), (4,4.1), (5,5)])

        out = {0:[1,1.2], 1:[2.4,2], 2:[3,3], 3:[4,4.1], 4:[5,5]}

        for k in out.keys():
            npt.assert_array_equal(map.get_tank_pos_dict()[k], out[k])


    def test_delete_and_add_tank(self):
        map = Map(10, 10, 5, (0,0), [[1,1.2], [2.4,2], [3,3], [4,4.1], [5,5]])

        map.set_tank_destroyed_or_missing(2)
        out = {0:[1,1.2], 1:[2.4,2], 2:[4,4.1], 3:[5,5]}
        for k in out.keys():
            npt.assert_array_equal(map.get_tank_pos_dict()[k], out[k])

        map.add_new_tank(3.3, 2.2)
        out = {0:[1,1.2], 1:[2.4,2], 2:[4,4.1], 3:[5,5], 4:[3.3, 2.2]}
        for k in out.keys():
            npt.assert_array_equal(map.get_tank_pos_dict()[k], out[k])
>>>>>>> f36ae1e7
<|MERGE_RESOLUTION|>--- conflicted
+++ resolved
@@ -3,12 +3,9 @@
 from map import Map
 
 import math
-<<<<<<< HEAD
+import numpy.testing as npt
 import scipy
 import numpy as np
-=======
-import numpy.testing as npt
->>>>>>> f36ae1e7
 
 from constants import DEFAULT_RADIO_RADIUS
 
@@ -48,29 +45,6 @@
         for i in range(5):
             self.assertAlmostEqual(map.get_tank_altitude(i), i)
 
-<<<<<<< HEAD
-    def test_get_tank_altitude_with_gaussian(self):
-        tank_positions = [(1,1.2), (2.4,2), (3,3), (4,4.1), (5,5)]
-        center = [(0,0)]
-        map = Map(10, 10, 5, (0,0), tank_positions, altitude_centers=center)
-
-        rv = scipy.stats.multivariate_normal(mean=center[0], cov=map.sigma)
-        for i in range(5):
-            pos = self._round(tank_positions[i])
-            self.assertAlmostEqual(map.get_tank_altitude(i), rv.pdf(np.array(pos)) * map.scale)
-
-        center = [(0, 0), (2,2)]
-        map = Map(10, 10, 5, (0, 0), tank_positions, altitude_centers=center)
-
-        rv1 = scipy.stats.multivariate_normal(mean=center[0], cov=map.sigma)
-        rv2 = scipy.stats.multivariate_normal(mean=center[1], cov=map.sigma)
-        for i in range(5):
-            pos = self._round(tank_positions[i])
-            self.assertAlmostEqual(map.get_tank_altitude(i), (rv1.pdf(np.array((pos))) + rv2.pdf(np.array(pos))) * map.scale)
-
-    def _round(self, tup):
-        return (round(tup[0]), round(tup[1]))
-=======
     def test_get_tank_dict(self):
         map = Map(10, 10, 5, (0,0), [(1,1.2), (2.4,2), (3,3), (4,4.1), (5,5)])
 
@@ -92,4 +66,25 @@
         out = {0:[1,1.2], 1:[2.4,2], 2:[4,4.1], 3:[5,5], 4:[3.3, 2.2]}
         for k in out.keys():
             npt.assert_array_equal(map.get_tank_pos_dict()[k], out[k])
->>>>>>> f36ae1e7
+
+    def test_get_tank_altitude_with_gaussian(self):
+        tank_positions = [(1,1.2), (2.4,2), (3,3), (4,4.1), (5,5)]
+        center = [(0,0)]
+        map = Map(10, 10, 5, (0,0), tank_positions, altitude_centers=center)
+
+        rv = scipy.stats.multivariate_normal(mean=center[0], cov=map.sigma)
+        for i in range(5):
+            pos = self._round(tank_positions[i])
+            self.assertAlmostEqual(map.get_tank_altitude(i), rv.pdf(np.array(pos)) * map.scale)
+
+        center = [(0, 0), (2,2)]
+        map = Map(10, 10, 5, (0, 0), tank_positions, altitude_centers=center)
+
+        rv1 = scipy.stats.multivariate_normal(mean=center[0], cov=map.sigma)
+        rv2 = scipy.stats.multivariate_normal(mean=center[1], cov=map.sigma)
+        for i in range(5):
+            pos = self._round(tank_positions[i])
+            self.assertAlmostEqual(map.get_tank_altitude(i), (rv1.pdf(np.array((pos))) + rv2.pdf(np.array(pos))) * map.scale)
+
+    def _round(self, tup):
+        return (round(tup[0]), round(tup[1]))