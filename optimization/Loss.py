from csv import DictReader
from typing import Dict

import torch
import numpy as np

import networkx as nx

# ---------------------------------------------------------------------------
#  Tunable weights for the composite objective
# ---------------------------------------------------------------------------
DIST_WEIGHT = 2#300.0          # encourages spatial dispersion / coverage
CONNECT_WEIGHT = 0 #3  # enforces k‑connectivity robustness
TARGET_WEIGHT = 1
HQ_WEIGHT = 100

# ---------------------------------------------------------------------------
#  Public API
# ---------------------------------------------------------------------------

def loss(
    positions: torch.Tensor,
    env_map,
    k: int = 2,
    drop_idx=None
) -> torch.Tensor:
    """Composite objective for the swarm given the current *trainable* positions.

    Parameters
    ----------
    positions : torch.Tensor, shape (N, 2)
        Tank coordinates **with** ``requires_grad=True`` so we can optimise
        them directly.
    env_map : Map‑like object
        Must implement ``get_threshold()`` to provide the communication radius.
        No other map fields are used inside the loss; this keeps the graph
        clean and avoids accidental in‑place edits of map state.
    k : int, default 2
        Required neighbour count for *k*-connectivity.

    Returns
    -------
    torch.Tensor
        Scalar differentiable loss. Lower is better.
    """

    threshold = float(env_map.get_tank_radius(0))

    dispersion = dist_loss(positions)
    connectivity = connectivity_loss(positions, k, threshold, env_map)
    target_seeking = target_seek_loss(positions, env_map.get_all_tank_targets(drop_idx=drop_idx))
    connectivity_to_hq = connectivity_hq_loss(positions, env_map.get_hq_pos())

    return -DIST_WEIGHT * dispersion + CONNECT_WEIGHT * connectivity + TARGET_WEIGHT * target_seeking + HQ_WEIGHT * connectivity_to_hq


# ---------------------------------------------------------------------------
#  Helper losses
# ---------------------------------------------------------------------------

def dist_loss(positions: torch.Tensor, exclude_self: bool = True) -> torch.Tensor:
    """Mean pair‑wise Euclidean distance between all points (coverage term)."""
    D = torch.cdist(positions, positions, p=2)
    if exclude_self:
        mask = ~torch.eye(D.size(0), dtype=torch.bool, device=D.device)
        return D[mask].mean()
    return D.mean()


def closest_loss(positions: torch.Tensor):
    D = torch.cdist(positions, positions, p=2) + torch.eye(positions.shape[0]) * 1e7
    closest_dist, _ = torch.min(D, axis=0)
    loss = 1 / (1 + closest_dist)**2
    return loss.mean()



def connectivity_loss(
    positions: torch.Tensor,
    k: int,
    threshold: float,
    env_map
) -> torch.Tensor:
    """Penalty for tanks that do **not** meet the *k*-neighbour requirement.

    Fix for *inf* loss: we exclude self‑distances from **both** the degree
    computation *and* the gap penalty so no ∞ values ever enter the mean.
    """

    # 1) pair‑wise distances (N, N)
    D = torch.cdist(positions, positions, p=2)

    eye = torch.eye(D.size(0), dtype=torch.bool, device=D.device)

    # 2) degree of each node (ignore self‑distance by masking)
    deg = (D.masked_fill(eye, float('inf')) < threshold).sum(dim=1)

    deficient = deg < k               # boolean (N,)
    if not deficient.any():
        return positions.new_zeros(())

    elevations = torch.zeros(positions.shape[0])
    for i in range(positions.shape[0]):
        elevations[i] = env_map._evaluate_altitude_torch(positions[i], env_map.altitude_centers)

    # 3) positive gaps beyond threshold (set diagonal gap to 0 so it NEVER
    #    pollutes the mean, even for deficient nodes)
    delta = torch.relu(D - elevations*threshold)
    delta = delta.masked_fill(eye, 0.0)   # kill diagonal

    # 4) keep only deficient rows
    penalised = delta * deficient.unsqueeze(1).float()

    return penalised.mean()

def target_seek_loss(positions: torch.Tensor, targets: Dict[int, np.ndarray]):
    tgts = torch.as_tensor(
        np.array(list(targets.values()), dtype=np.float32),
        dtype=torch.float32
    )

    return ((positions - tgts)**2).sum(dim=1).mean()

<<<<<<< HEAD
def dropout_loss(positions, env_map, max_dropout: int = 2, probability_dropout: float = 0.05, k: int = 2) -> torch.Tensor:
=======
def dropout_loss(positions, env_map, max_dropout: int = 1, probability_dropout: float = 0.1, k: int = 2) -> torch.Tensor:
>>>>>>> 85baaea6
    """Drops positions and recomputes loss with eliminated nodes"""

    loss_term = loss(positions, env_map, k)

    for depth in range(1,max_dropout+1):
        for idx in adaptive_loops([positions.shape[0] for _ in range(depth)]):
            all_indices = torch.arange(positions.size(0))
            keep_indices = all_indices[~torch.isin(all_indices, idx)]

            positions_dropped = positions[keep_indices]
            loss_term += HQ_WEIGHT * connectivity_hq_loss(positions_dropped, env_map.get_hq_pos()) * (probability_dropout ** (depth))
    
    return loss_term

def adaptive_loops(bounds):
    """
    Simulates a dynamic number of nested for loops.

    Args:
        bounds (list or tuple): A list of integers, each representing the upper bound of a loop.

    Yields:
        tuple: The current index for each loop level.
    """
    if bounds == (0,):
        yield torch.tensor([])
    else:
        for indices in np.ndindex(*bounds):
            yield torch.tensor(indices)


def iamclosestinmycc(ccs, node, closest, positions):
    cc = [cc for cc in ccs if node in cc][0]
    min_dist = float('inf')
    best_node = node
    for c_node in cc:
        dist_to = dist(positions[closest], positions[c_node])
        if dist_to < min_dist:
            min_dist = dist_to
            best_node = c_node

    return best_node == node

def iamclosestinmycc_to_hq(ccs, node, hq_pos, positions):
        if ccs == []:
            return True
        cc = [cc for cc in ccs if node in cc][0]
        min_dist = float('inf')
        best_node = node
        for c_node in cc:
            dist_to = dist(positions[c_node], hq_pos)
            if dist_to < min_dist:
                min_dist = dist_to
                best_node = c_node

        return best_node == node

def connectivity_hq_loss(positions, hq_pos):
    loss = 0
    online, ccs = online_nodes(positions, hq_pos)
    mask = torch.isin(torch.arange(positions.shape[0]), torch.tensor(list(online)))
    mask_out = torch.ones((positions.shape[0], positions.shape[0])) * 1e7
    mask_out[:, mask] = 0
    D = torch.cdist(positions, positions, p=2) + mask_out + torch.eye(positions.shape[0]) * 1e7

    for node in range(positions.shape[0]):
        if not node in online:
            if len(online) > 0:
                closest = torch.argmin(D[node])
                if iamclosestinmycc(ccs, node, closest, positions):
                    loss += dist(positions[closest], positions[node])
            else:
                if iamclosestinmycc_to_hq(ccs, node, hq_pos, positions):
                    loss += dist(positions[node], hq_pos)

    # dists = []
    # for node in range(positions.shape[0]):
    #     dist_to_hq = dist(positions[node], hq_pos)
    #     # if dist_to_hq < min_dist_to_hq:
    #     #     min_dist_to_hq = dist_to_hq
    #     dists.append(dist_to_hq)
    # dists = sorted(dists)
    # for i in range(len(dists)):
    #     loss += 0.1**i * dists[i]
    return loss


def dist(pos1, pos2):
    if isinstance(pos2, np.ndarray):
        pos2 = torch.tensor(pos2)
    return torch.dist(pos1, pos2)

RADIUS = 20
RADIUS_HQ = 20

def online_nodes(positions, hq_pos):
    graph = nx.Graph()
    for i in range(positions.shape[0]):
        graph.add_node(i)

    hq_id = positions.shape[0]

    graph.add_node(hq_id)

    for i in range(positions.shape[0]):
        for j in range(positions.shape[0]):
            if not i == j and dist(positions[i], positions[j]) < RADIUS:
                graph.add_edge(i, j)

        if dist(positions[i], hq_pos) < RADIUS_HQ:
            graph.add_edge(i, hq_id)

    connected_components = nx.connected_components(graph)
    connected_components = [cc for cc in connected_components]
    hq_connected_component = [comp for comp in connected_components if hq_id in comp][0]
    hq_connected_component.remove(hq_id)
    return hq_connected_component, [comp for comp in connected_components if not hq_id in comp]
    <|MERGE_RESOLUTION|>--- conflicted
+++ resolved
@@ -121,11 +121,7 @@
 
     return ((positions - tgts)**2).sum(dim=1).mean()
 
-<<<<<<< HEAD
-def dropout_loss(positions, env_map, max_dropout: int = 2, probability_dropout: float = 0.05, k: int = 2) -> torch.Tensor:
-=======
-def dropout_loss(positions, env_map, max_dropout: int = 1, probability_dropout: float = 0.1, k: int = 2) -> torch.Tensor:
->>>>>>> 85baaea6
+def dropout_loss(positions, env_map, max_dropout: int = 1, probability_dropout: float = 0.05, k: int = 2) -> torch.Tensor:
     """Drops positions and recomputes loss with eliminated nodes"""
 
     loss_term = loss(positions, env_map, k)
